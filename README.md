--- conflicted
+++ resolved
@@ -1,253 +1,154 @@
-<<<<<<< HEAD
-# 🎵 TrackerParse
+# TrackerParse
 
-> **A modern, feature-rich web application for parsing and displaying music tracker spreadsheets**
+A web application similar to trackerhub.cx that parses Google Docs spreadsheets and displays artist information with albums and tracks. Features include caching for improved performance and a responsive React interface.
 
-[![Next.js](https://img.shields.io/badge/Next.js-15.4.5-black)](https://nextjs.org/)
-[![TypeScript](https://img.shields.io/badge/TypeScript-5-blue)](https://www.typescriptlang.org/)
-[![Tailwind CSS](https://img.shields.io/badge/Tailwind_CSS-3-38bdf8)](https://tailwindcss.com/)
-[![License](https://img.shields.io/badge/License-MIT-green.svg)](LICENSE)
+## Features
 
-## ✨ Features
+- **Google Docs Integration**: Parse publicly accessible Google Sheets containing artist/track data
+- **Smart Caching**: JSON-based caching system to avoid re-parsing the same spreadsheets
+- **Artist Display**: Clean, organized view of artists, albums, and tracks
+- **Track Details**: Comprehensive track information including era, links, dates, quality, and more
+- **Responsive Design**: Mobile-friendly interface built with Tailwind CSS
+- **TypeScript**: Full type safety throughout the application
 
-### 🎧 **Music Tracker Parsing**
-- **Google Docs Integration**: Parse spreadsheets directly from Google Docs links
-- **Smart Data Extraction**: Automatically extracts artist, album, and track information
-- **Multiple Sheet Support**: Handle different sheet types (unreleased, best tracks, etc.)
-- **Intelligent Caching**: JSON-based caching system for faster subsequent loads
+## Expected Data Structure
 
-### 🎼 **Track Management**
-- **Comprehensive Track Data**: Era, Name, Links, Notes, Discord links, Track Length, File Date, Leak Date, Available Length, Quality
-- **Special Track Markers**: Support for 🏆, ✨, ⭐ special track indicators
-- **Advanced Search**: Search across track titles, alternate names, features, collaborators, and notes
-- **Track Grouping**: Intelligent grouping of track versions and variants
+Your Google Sheets should contain the following columns:
 
-### 🎵 **Music Playback**
-- **Multi-Platform Support**: 
-  - 🎧 **Pillowcase API** (pillows.su, pillowcase.su, pillowcases.su, pillowcases.top)
-  - 🌧️ **Music.froste.lol** (with automatic `/download` URL transformation)
-  - 📺 **YouTube** (with audio extraction)
-  - 🎶 **SoundCloud**
-  - 🔗 **Direct Audio Files** (MP3, WAV, M4A, AAC, OGG, FLAC)
-- **Seamless Integration**: Click-to-play functionality throughout the interface
-- **Background Playback**: Persistent music player with controls
+- **Era**: Album or era name
+- **Name**: Track name
+- **Link to google doc**: Link to track document
+- **Notes**: Additional track notes
+- **Discord link**: Discord discussion link
+- **Track Length**: Duration of the track
+- **File Date**: Date the file was created
+- **Leak Date**: Date the track was leaked
+- **Available Length**: How much of the track is available
+- **Quality**: Audio quality information
+- **Link(s)**: Additional links (comma-separated)
 
-### 🌙 **User Experience**
-- **Dark/Light Mode**: Automatic theme detection with manual toggle
-- **Responsive Design**: Mobile-friendly interface with Tailwind CSS
-- **Keyboard Shortcuts**: Quick search with Ctrl/Cmd+K
-- **Performance Optimized**: Debounced search, virtualized lists for large datasets
-
-### 📊 **Data Export**
-- **JSON Export**: Complete data structure with metadata for programmatic use
-- **CSV Export**: Flattened track data compatible with Excel/Google Sheets
-- **Flexible Options**: Choose export format, include/exclude metadata
-- **Smart Filename Generation**: Automatic naming with artist, document ID, and date
-
-### 🔍 **Advanced Features**
-- **Metadata Integration**: Rich track metadata from Pillowcase API
-- **Statistics Pages**: Comprehensive analytics and track statistics
-- **Update Tracking**: Monitor changes and additions to trackers
-- **Diagnostic Tools**: Built-in debugging and analysis tools
-
-## 🚀 Quick Start
-=======
-# TrackerParse
->>>>>>> 5dadd533
+## Getting Started
 
 ### Prerequisites
-- **Node.js** 18+ 
-- **npm** or **yarn**
+
+- Node.js 18+ 
+- npm or yarn
 
 ### Installation
 
-```bash
-# Clone the repository
-git clone https://github.com/safkom/TrackerParse.git
-cd TrackerParse
-
-# Install dependencies
-npm install
-
-# Start development server
-npm run dev
-```
-
-Open [http://localhost:3000](http://localhost:3000) in your browser.
-
-### Usage
-
-1. **Enter a Google Docs Spreadsheet ID** or paste a full Google Docs URL
-2. **Browse the parsed data** - view artists, eras, and tracks
-3. **Search and filter** tracks using the search bar
-4. **Play music** directly from supported platforms
-5. **Export data** in JSON or CSV format
-6. **Toggle themes** using the light/dark mode button
-
-## 🎯 API Endpoints
-
-### Core APIs
-- `GET /api/parse?docId={id}` - Parse Google Docs spreadsheet
-- `GET /api/export?docId={id}&format={json|csv}` - Export parsed data
-- `GET /api/search?query={term}` - Search across cached data
-
-### Utility APIs
-- `GET /api/youtube-audio?url={url}` - Extract audio from YouTube
-- `GET /api/proxy-metadata?url={url}` - Proxy metadata requests
-- `GET /api/debug` - Debug information and diagnostics
-
-## 🛠️ Technology Stack
-
-- **⚡ Next.js 15** - React framework with App Router
-- **🔷 TypeScript** - Type-safe development
-- **🎨 Tailwind CSS** - Utility-first CSS framework
-- **⚛️ React 18** - Modern React with hooks and contexts
-- **🌐 Google Docs API** - Spreadsheet parsing
-- **🎵 Multi-Platform Audio** - Support for various music platforms
-
-## 📝 Data Structure
-
-### Track Object
-```typescript
-interface Track {
-  id: string;
-  era: string;
-  title: TrackTitle;
-  rawName: string;
-  notes: string;
-  discordLink?: string;
-  trackLength: string;
-  fileDate: string;
-  leakDate: string;
-  availableLength: string;
-  quality: string;
-  links: TrackLink[];
-  isSpecial: boolean;
-  specialType?: '🏆' | '✨' | '⭐';
-}
-```
-
-### Export Formats
-
-<<<<<<< HEAD
-**JSON Export** - Complete data structure:
-```json
-{
-  "trackerName": "Artist Name",
-  "docId": "spreadsheet_id",
-  "sourceUrl": "https://docs.google.com/spreadsheets/d/...",
-  "artist": { /* Complete artist data */ },
-  "metadata": { /* Export statistics */ }
-}
-=======
 1. Clone the repository:
 ```bash
 git clone <your-repo-url>
 cd TrackerParse
->>>>>>> 5dadd533
 ```
 
-**CSV Export** - Flattened track data with columns:
-- Basic: `trackerName`, `era`, `trackName`, `quality`, `trackLength`
-- Metadata: `features`, `collaborators`, `producers`, `references`
-- Links: `links` (JSON-encoded), `discordLink`
-- Dates: `fileDate`, `leakDate`, `availableLength`
-
-## 🔧 Development
-
-### Available Scripts
-
+2. Install dependencies:
 ```bash
-# Development
-npm run dev          # Start development server
-npm run build        # Build for production
-npm run start        # Start production server
-npm run lint         # Run ESLint
+npm install
 ```
 
-### Environment Configuration
-
-Create `.env.local` for local development:
-```env
-# Optional: Custom cache directory
-CACHE_DIR=./cache
-
-# Optional: Debug mode
-DEBUG=true
+3. Run the development server:
+```bash
+npm run dev
 ```
 
-## 🎨 Customization
+4. Open [http://localhost:3000](http://localhost:3000) in your browser
 
-### Theme Configuration
-The application supports light/dark mode with automatic system preference detection. Customize themes in `src/contexts/ThemeContext.tsx`.
+### Usage
 
-### Adding Music Platforms
-To add support for new music platforms, update:
-1. `src/components/MusicPlayer.tsx` - Add platform detection and URL handling
-2. `src/components/Track.tsx` - Update playability logic
-3. `src/components/CollapsedTrack.tsx` - Update playability logic
+1. Enter a Google Docs spreadsheet URL (must be publicly accessible)
+2. Click "Parse Spreadsheet" to analyze the data
+3. View organized artist, album, and track information
+4. Use the "Force refresh" option to bypass cache when needed
 
-### Parser Extensions
-Extend the Google Docs parser in `src/utils/googleDocsParser.ts` to support additional spreadsheet formats or data structures.
+## Tech Stack
 
-## 📊 Features in Detail
+- **Next.js 15**: React framework with App Router
+- **TypeScript**: Type safety and better development experience
+- **Tailwind CSS**: Utility-first CSS framework
+- **Axios**: HTTP client for API requests
+- **PapaParse**: CSV parsing library
+- **Node.js**: Server-side runtime
 
-### Smart Search
-- **Multi-field search**: Search across track titles, alternate names, features, collaborators, producers, and notes
-- **Era filtering**: Search within specific eras or across all content
-- **Real-time results**: Debounced search with instant feedback
-- **Keyboard shortcuts**: Quick access with Ctrl/Cmd+K
+## Project Structure
 
-### Music Platform Integration
-- **Pillowcase**: Full API integration with metadata support
-- **Music.froste.lol**: Automatic URL transformation for direct downloads
-- **YouTube**: Audio extraction via custom API
-- **SoundCloud**: Direct embedding support
-- **Direct files**: Support for common audio formats
+```
+src/
+├── app/
+│   ├── api/parse/route.ts    # API endpoint for parsing Google Docs
+│   └── page.tsx              # Main application page
+├── components/
+│   ├── Artist.tsx            # Artist display component
+│   ├── Album.tsx             # Album display component
+│   ├── Track.tsx             # Track display component
+│   └── GoogleDocsForm.tsx    # URL input form
+├── types/
+│   └── index.ts              # TypeScript type definitions
+└── utils/
+    ├── googleDocsParser.ts   # Google Docs parsing logic
+    └── cacheManager.ts       # Caching system
+```
 
-### Export System
-- **Format flexibility**: Choose between JSON (complete) or CSV (spreadsheet-compatible)
-- **Metadata options**: Include/exclude export metadata and timestamps
-- **Smart naming**: Automatic filename generation with context
-- **Browser downloads**: Client-side download generation
+## API Endpoints
 
-## 🤝 Contributing
+### POST /api/parse
+Parse a Google Docs spreadsheet URL
 
-1. **Fork the repository**
-2. **Create a feature branch**: `git checkout -b feature/amazing-feature`
-3. **Commit changes**: `git commit -m 'Add amazing feature'`
-4. **Push to branch**: `git push origin feature/amazing-feature`
-5. **Open a Pull Request**
+**Request Body:**
+```json
+{
+  "googleDocsUrl": "https://docs.google.com/spreadsheets/d/...",
+  "forceRefresh": false
+}
+```
 
-### Development Guidelines
-- Follow TypeScript best practices
-- Use Tailwind CSS for styling
-- Write comprehensive type definitions
-- Add JSDoc comments for complex functions
-- Test across different spreadsheet formats
+**Response:**
+```json
+{
+  "artist": {
+    "id": "artist-123",
+    "name": "Artist Name",
+    "albums": [...],
+    "lastUpdated": "2025-01-01T00:00:00.000Z"
+  },
+  "error": "Optional error message"
+}
+```
 
-## 📄 License
+### GET /api/parse?docId=...
+Retrieve cached data for a specific document ID
 
-This project is licensed under the MIT License - see the [LICENSE](LICENSE) file for details.
+## Caching
 
-## 🙏 Acknowledgments
+The application uses a JSON-based caching system that:
+- Stores parsed spreadsheet data locally
+- Reduces API calls to Google Docs
+- Provides fallback data when parsing fails
+- Can be bypassed with the "Force refresh" option
 
-- **Next.js Team** - Amazing React framework
-- **Tailwind CSS** - Incredible utility-first CSS
-- **Music Platform APIs** - Enabling seamless audio integration
-- **Open Source Community** - Inspiration and tools
+Cache files are stored in the `cache/` directory.
 
-## 📞 Support
+## Contributing
 
-- **Issues**: [GitHub Issues](https://github.com/safkom/TrackerParse/issues)
-- **Discussions**: [GitHub Discussions](https://github.com/safkom/TrackerParse/discussions)
+1. Fork the repository
+2. Create a feature branch
+3. Make your changes
+4. Add tests if applicable
+5. Submit a pull request
 
----
+## License
 
-<div align="center">
+This project is open source and available under the [MIT License](LICENSE).
 
-**Built with ❤️ for the music tracking community**
+## Troubleshooting
 
-[🌟 Star this repository](https://github.com/safkom/TrackerParse) if you find it useful!
+### Common Issues
 
-</div>+1. **"Access denied" error**: Ensure the Google Docs spreadsheet is publicly accessible
+2. **"Invalid URL format"**: Make sure you're using a valid Google Sheets URL
+3. **No data found**: Check that your spreadsheet has the expected column headers
+4. **Parsing errors**: Verify your spreadsheet data format matches the expected structure
+
+### Support
+
+If you encounter any issues, please check the browser console for detailed error messages and ensure your Google Docs URL is correct and publicly accessible.